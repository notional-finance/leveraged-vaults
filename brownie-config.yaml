--- conflicted
+++ resolved
@@ -4,16 +4,9 @@
       enabled: true
       runs: 200
     remappings:
-<<<<<<< HEAD
-      - "@openzeppelin=OpenZeppelin/openzeppelin-contracts@4.5.0"
-      - "@openzeppelin-upgradeable=OpenZeppelin/openzeppelin-contracts-upgradeable@4.5.0"
-      - "@notional-trading-module=notional-finance/trading-module@0.0.1"
-
-=======
       - "@openzeppelin=OpenZeppelin/openzeppelin-contracts@4.6.0"
       - "@openzeppelin-upgradeable=OpenZeppelin/openzeppelin-contracts-upgradeable@4.6.0"
       - "@notional-trading-module=notional-finance/trading-module@0.0.1"
->>>>>>> d59dcd6d
 networks:
   default: development
 
@@ -22,11 +15,6 @@
     - interfaces/**/*.*
 
 dependencies:
-<<<<<<< HEAD
-  - OpenZeppelin/openzeppelin-contracts@4.5.0
-  - OpenZeppelin/openzeppelin-contracts-upgradeable@4.5.0
-=======
   - OpenZeppelin/openzeppelin-contracts@4.6.0
   - OpenZeppelin/openzeppelin-contracts-upgradeable@4.6.0
->>>>>>> d59dcd6d
   - notional-finance/trading-module@0.0.1