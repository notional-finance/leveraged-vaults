compiler:
  solc:
    optimizer:
      enabled: true
      runs: 200
    remappings:
      - "@openzeppelin/contracts=OpenZeppelin/openzeppelin-contracts@4.6.0/contracts"
      - "@openzeppelin/contracts-upgradeable=OpenZeppelin/openzeppelin-contracts-upgradeable@4.6.0/contracts"
networks:
  default: development

networks:
  default: hardhat-fork
  hardhat-fork:
    cmd_settings:
<<<<<<< HEAD
      fork_block: 16350543
=======
      fork_block: 16477976
>>>>>>> 7f6653ea
  
reports:
  exclude_paths:
    - interfaces/**/*.*

dependencies:
  - OpenZeppelin/openzeppelin-contracts@4.6.0
  - OpenZeppelin/openzeppelin-contracts-upgradeable@4.6.0<|MERGE_RESOLUTION|>--- conflicted
+++ resolved
@@ -13,11 +13,7 @@
   default: hardhat-fork
   hardhat-fork:
     cmd_settings:
-<<<<<<< HEAD
-      fork_block: 16350543
-=======
       fork_block: 16477976
->>>>>>> 7f6653ea
   
 reports:
   exclude_paths:
