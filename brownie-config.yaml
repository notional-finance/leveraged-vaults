compiler:
  solc:
    optimizer:
      enabled: true
      runs: 200
    remappings:
      - "@openzeppelin/contracts=OpenZeppelin/openzeppelin-contracts@4.6.0/contracts"
      - "@openzeppelin/contracts-upgradeable=OpenZeppelin/openzeppelin-contracts-upgradeable@4.6.0/contracts"
networks:
  default: development

networks:
  default: mainnet-fork
  mainnet-fork:
    cmd_settings:
<<<<<<< HEAD
      fork_block: 16074375
=======
      fork_block: 16227438
>>>>>>> 69b74718
  
reports:
  exclude_paths:
    - interfaces/**/*.*

dependencies:
  - OpenZeppelin/openzeppelin-contracts@4.6.0
  - OpenZeppelin/openzeppelin-contracts-upgradeable@4.6.0<|MERGE_RESOLUTION|>--- conflicted
+++ resolved
@@ -13,11 +13,7 @@
   default: mainnet-fork
   mainnet-fork:
     cmd_settings:
-<<<<<<< HEAD
-      fork_block: 16074375
-=======
       fork_block: 16227438
->>>>>>> 69b74718
   
 reports:
   exclude_paths:
