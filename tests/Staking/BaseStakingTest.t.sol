--- conflicted
+++ resolved
@@ -181,13 +181,8 @@
         uint256 maturity;
         {
             maturityIndex = uint8(bound(maturityIndex, 0, maturities.length - 1));
-<<<<<<< HEAD
             maturity = maturities[maturityIndex];
             depositAmount =  bound(depositAmount, 5 * minDeposit, maxDeposit);
-=======
-            uint256 maturity = maturities[maturityIndex];
-            depositAmount =  bound(depositAmount, 12 * minDeposit, maxDeposit);
->>>>>>> aaafdcd2
 
             vaultShares = enterVault(
                 account,
@@ -551,13 +546,6 @@
     function test_finalizeWithdrawsManual(
         uint8 maturityIndex, uint256 depositAmount, bool useForce
     ) public {
-<<<<<<< HEAD
-=======
-        vm.assume(withdrawPercent <= 100);
-        if (withdrawPercent == 0) useForce = true;
-        if (withdrawPercent == 100) useForce = false;
-
->>>>>>> aaafdcd2
         address account = makeAddr("account");
 
         uint256 vaultShares;
@@ -565,13 +553,8 @@
         uint256 maturity;
         {
             maturityIndex = uint8(bound(maturityIndex, 0, maturities.length - 1));
-<<<<<<< HEAD
             maturity = maturities[maturityIndex];
             depositAmount =  bound(depositAmount, 8 * minDeposit, maxDeposit);
-=======
-            uint256 maturity = maturities[maturityIndex];
-            depositAmount =  bound(depositAmount, 12 * minDeposit, maxDeposit);
->>>>>>> aaafdcd2
 
             vaultShares = enterVault(
                 account,
