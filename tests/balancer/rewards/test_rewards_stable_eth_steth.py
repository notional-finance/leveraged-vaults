--- conflicted
+++ resolved
@@ -1,7 +1,3 @@
-<<<<<<< HEAD
-=======
-import brownie
->>>>>>> 69b74718
 from brownie import ZERO_ADDRESS, Wei, accounts
 from brownie.convert import to_bytes
 from tests.fixtures import *
@@ -10,11 +6,8 @@
 from scripts.common import (
     get_univ3_single_data, 
     get_univ3_batch_data, 
-<<<<<<< HEAD
-=======
     set_dex_flags,
     set_trade_type_flags,
->>>>>>> 69b74718
     DEX_ID, 
     TRADE_TYPE
 )
@@ -27,11 +20,7 @@
         100e8, 
         accounts[0],
         {
-<<<<<<< HEAD
-            "BAL": 140021066496559459622,
-=======
             "BAL": 150865160011918313877,
->>>>>>> 69b74718
             "AURA": 510423166313462670862
         }
     )
@@ -77,8 +66,6 @@
         ]]
     ), 0]
 
-<<<<<<< HEAD
-=======
     reinvest_reward(context, accounts[0], rewardAmount, rewardParams, bptBefore, 209476561588413989)
 
 def test_reinvest_0x_trade(StratStableETHstETH):
@@ -135,5 +122,4 @@
         [True, set_dex_flags(0, ZERO_EX=True), set_trade_type_flags(0, EXACT_IN_SINGLE=True)], 
         {"from": env.notional.owner()})
 
->>>>>>> 69b74718
     reinvest_reward(context, accounts[0], rewardAmount, rewardParams, bptBefore, 209476561588413989)