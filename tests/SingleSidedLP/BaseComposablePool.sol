// SPDX-License-Identifier: MIT
pragma solidity 0.8.17;

import "./BaseSingleSidedLPVault.sol";
import "../../contracts/vaults/BalancerComposableAuraVault.sol";
import "../../contracts/vaults/balancer/mixins/AuraStakingMixin.sol";
import "../../interfaces/balancer/IBalancerPool.sol";
import "../../contracts/trading/adapters/BalancerV2Adapter.sol";
import "./BalancerAttacker.sol";

abstract contract BaseComposablePool is BaseSingleSidedLPVault {
    bytes32 balancerPoolId;

    function getTradingPermissions() internal pure override returns (
        address[] memory token, ITradingModule.TokenPermissions[] memory permissions
    ) {
        token = new address[](3);
        permissions = new ITradingModule.TokenPermissions[](3);

        token[0] = 0x1509706a6c66CA549ff0cB464de88231DDBe213B; // AURA
        token[1] = 0x040d1EdC9569d4Bab2D15287Dc5A4F10F56a56B8; // BAL
        token[2] = 0x912CE59144191C1204E64559FE8253a0e49E6548; // ARB

        permissions[0] = ITradingModule.TokenPermissions(
            // 0x, EXACT_IN_SINGLE, EXACT_IN_BATCH
            { allowSell: true, dexFlags: 8, tradeTypeFlags: 5 }
        );
        permissions[1] = ITradingModule.TokenPermissions(
            // 0x, EXACT_IN_SINGLE, EXACT_IN_BATCH
            { allowSell: true, dexFlags: 8, tradeTypeFlags: 5 }
        );
        permissions[1] = ITradingModule.TokenPermissions(
            // 0x, EXACT_IN_SINGLE, EXACT_IN_BATCH
            { allowSell: true, dexFlags: 8, tradeTypeFlags: 5 }
        );
    }

    function setUp() public override virtual {
        // BAL on Arbitrum
        rewardToken = IERC20(0x040d1EdC9569d4Bab2D15287Dc5A4F10F56a56B8);
        super.setUp();
    }

    function deployVaultImplementation() internal override returns (address impl) {
        poolToken = IERC20(IAuraRewardPool(address(rewardPool)).asset());
        balancerPoolId = IBalancerPool(address(poolToken)).getPoolId();

        impl = address(new BalancerComposableAuraVault(
            NOTIONAL, AuraVaultDeploymentParams({
                rewardPool: IAuraRewardPool(address(rewardPool)),
                whitelistedReward: whitelistedReward,
                baseParams: DeploymentParams({
                    primaryBorrowCurrencyId: primaryBorrowCurrency,
                    balancerPoolId: balancerPoolId,
                    tradingModule: Deployments.TRADING_MODULE
                })
            }),
            // NOTE: this is hardcoded so if you want to run tests against it
            // you need to change the deployment
            BalancerSpotPrice(Deployments.BALANCER_SPOT_PRICE)
        ));
    }

<<<<<<< HEAD
    function test_RevertIf_reentrancy() public {
        uint256 maturity = maturities[0];
        uint16 decimals = isETH ? 18 : primaryBorrowToken.decimals();

        BalancerAttacker balancerAttacker = new BalancerAttacker(
            NOTIONAL,
            address(vault),
            maxDeposit / 100,
            maturity,
            address(primaryBorrowToken),
            getRedeemParams(1, maturity),
            getDepositParams(0, 0)
        );
        balancerAttacker.prepareForAttack();

        address account = address(balancerAttacker);
        uint256 deposit = 1 * (10 ** decimals);

        (address[] memory tokens, ,) = IBalancerVault(Deployments.BALANCER_VAULT)
            .getPoolTokens(balancerPoolId);

        uint256[] memory amounts = new uint256[](tokens.length);
        address borrowToken =
            address(primaryBorrowToken) == address(0) ? address(Deployments.WETH) : address(primaryBorrowToken);
        IAsset[] memory assets = new IAsset[](tokens.length);
        for (uint256 i = 0; i < tokens.length; i++) {
            assets[i] = IAsset(tokens[i]);
            if (tokens[i] == borrowToken) {
                amounts[i] = deposit;
                if (isETH) assets[i] = IAsset(address(0));
            }
        }

        uint256[] memory amountsWithoutBpt = new uint256[](tokens.length - 1);
        uint256 j;
        for (uint256 i; i < amounts.length; i++) {
            if (tokens[i] != address(poolToken)) {
                amountsWithoutBpt[j] = amounts[i];
                j++;
            }
        }

        bytes memory customData = abi.encode(
            IBalancerVault.JoinKind.EXACT_TOKENS_IN_FOR_BPT_OUT,
            amountsWithoutBpt,
            0
        );

        uint256 value;
        if (isETH) {
            deal(account, deposit);
            value = deposit;
        } else {
            deal(address(primaryBorrowToken), account, deposit);
            vm.prank(account);
            primaryBorrowToken.approve(address(Deployments.BALANCER_VAULT), deposit);
        }

        deal(account, 2 ether);
        vm.prank(account);
        // send excess amount of eth so we can execute attack when balancer vault
        // returns excess value
        Deployments.BALANCER_VAULT.joinPool{value: value + 0.5 ether}(
            balancerPoolId,
            account, // sender
            account, // reciever
            IBalancerVault.JoinPoolRequest(
                assets,
                amounts,
                customData,
                false // Don't use internal balances
            )
        );
        // check BalancerAttacker was actually called
        assertTrue(balancerAttacker.called());
    }
=======
>>>>>>> 6b00af1c
}<|MERGE_RESOLUTION|>--- conflicted
+++ resolved
@@ -61,7 +61,6 @@
         ));
     }
 
-<<<<<<< HEAD
     function test_RevertIf_reentrancy() public {
         uint256 maturity = maturities[0];
         uint16 decimals = isETH ? 18 : primaryBorrowToken.decimals();
@@ -138,6 +137,4 @@
         // check BalancerAttacker was actually called
         assertTrue(balancerAttacker.called());
     }
-=======
->>>>>>> 6b00af1c
 }