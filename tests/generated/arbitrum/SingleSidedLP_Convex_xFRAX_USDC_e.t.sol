// SPDX-License-Identifier: MIT
pragma solidity 0.8.24;

import "../../SingleSidedLP/harness/index.sol";

contract Test_SingleSidedLP_Convex_xFRAX_USDC_e is VaultRewarderTests {
    function setUp() public override {
        harness = new Harness_SingleSidedLP_Convex_xFRAX_USDC_e();

        // NOTE: need to enforce some minimum deposit here b/c of rounding issues
        // on the DEX side, even though we short circuit 0 deposits
        minDeposit = 0.1e18;
        maxDeposit = 100_000e18;
        maxRelEntryValuation = 50 * BASIS_POINT;
        maxRelExitValuation = 50 * BASIS_POINT;

        super.setUp();
    }
}

contract Harness_SingleSidedLP_Convex_xFRAX_USDC_e is 
Curve2TokenConvexHarness
 {
    function getVaultName() public pure override returns (string memory) {
        return 'SingleSidedLP:Convex:[FRAX]/USDC.e';
    }

    function getDeploymentConfig() public view override returns (
        VaultConfigParams memory params, uint80 maxPrimaryBorrow
    ) {
        params = getTestVaultConfig();
        params.feeRate5BPS = 10;
        params.liquidationRate = 102;
        params.reserveFeeShare = 80;
        params.maxBorrowMarketIndex = 2;
        params.minCollateralRatioBPS = 900;
        params.maxRequiredAccountCollateralRatioBPS = 10000;
        params.maxDeleverageCollateralRatioBPS = 1500;

        // NOTE: these are always in 8 decimals
        params.minAccountBorrowSize = 1_000e8;
        maxPrimaryBorrow = 200_000e8;
    }

    function getRequiredOracles() public override pure returns (
        address[] memory token, address[] memory oracle
    ) {
        token = new address[](2);
        oracle = new address[](2);

        // FRAX
        token[0] = 0x17FC002b466eEc40DaE837Fc4bE5c67993ddBd6F;
        oracle[0] = 0x0809E3d38d1B4214958faf06D8b1B1a2b73f2ab8;
        // USDC_e
        token[1] = 0xFF970A61A04b1cA14834A43f5dE4533eBDDB5CC8;
        oracle[1] = 0x50834F3163758fcC1Df9973b6e91f0F0F0434aD3;
        
    }

    function getTradingPermissions() public pure override returns (
        address[] memory token, ITradingModule.TokenPermissions[] memory permissions
    ) {
        token = new address[](1);
        permissions = new ITradingModule.TokenPermissions[](1);

        // CRV
        token[0] = 0x11cDb42B0EB46D95f990BeDD4695A6e3fA034978;
        permissions[0] = ITradingModule.TokenPermissions(
            // 0x, EXACT_IN_SINGLE, EXACT_IN_BATCH
            { allowSell: true, dexFlags: 8, tradeTypeFlags: 5 }
        );
        

        
    }

    constructor() {
        EXISTING_DEPLOYMENT = 0xdb08f663e5D765949054785F2eD1b2aa1e9C22Cf;
        SingleSidedLPMetadata memory _m;
        _m.primaryBorrowCurrency = 6;
        _m.settings = StrategyVaultSettings({
            deprecated_emergencySettlementSlippageLimitPercent: 0,
            maxPoolShare: 2000,
<<<<<<< HEAD
            oraclePriceDeviationLimitPercent: 100,
            numRewardTokens: 0,
            forceClaimAfter: 1 weeks
=======
            oraclePriceDeviationLimitPercent: 0.015e4
>>>>>>> c6589e09
        });
        _m.rewardPool = IERC20(0x93729702Bf9E1687Ae2124e191B8fFbcC0C8A0B0);

        
        _m.poolToken = IERC20(0xC9B8a3FDECB9D5b218d02555a8Baf332E5B740d5);
        lpToken = 0xC9B8a3FDECB9D5b218d02555a8Baf332E5B740d5;
        curveInterface = CurveInterface.V1;
        

        _m.rewardTokens = new IERC20[](1);
        // CRV
        _m.rewardTokens[0] = IERC20(0x11cDb42B0EB46D95f990BeDD4695A6e3fA034978);
        
        setMetadata(_m);
    }
}

contract Deploy_SingleSidedLP_Convex_xFRAX_USDC_e is Harness_SingleSidedLP_Convex_xFRAX_USDC_e, DeployProxyVault {
    function setUp() public override {
        harness = new Harness_SingleSidedLP_Convex_xFRAX_USDC_e();
    }

    function deployVault() internal override returns (address impl, bytes memory _metadata) {
        return deployVaultImplementation();
    }
}<|MERGE_RESOLUTION|>--- conflicted
+++ resolved
@@ -81,13 +81,9 @@
         _m.settings = StrategyVaultSettings({
             deprecated_emergencySettlementSlippageLimitPercent: 0,
             maxPoolShare: 2000,
-<<<<<<< HEAD
             oraclePriceDeviationLimitPercent: 100,
             numRewardTokens: 0,
             forceClaimAfter: 1 weeks
-=======
-            oraclePriceDeviationLimitPercent: 0.015e4
->>>>>>> c6589e09
         });
         _m.rewardPool = IERC20(0x93729702Bf9E1687Ae2124e191B8fFbcC0C8A0B0);
 
