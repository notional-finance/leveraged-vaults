import pytest
from brownie import (
    interface,
    ZERO_ADDRESS,
    MetaStable2TokenAuraVault,
    MockMetaStable2TokenAuraVault,
    Boosted3TokenAuraVault,
    MockBoosted3TokenAuraVault,
    MetaStable2TokenAuraHelper,
    Boosted3TokenAuraHelper
)
from brownie.network import Chain
from brownie import network, Contract
from scripts.BalancerEnvironment import getEnvironment
from scripts.common import set_dex_flags, set_trade_type_flags

chain = Chain()

@pytest.fixture(autouse=True)
def run_around_tests():
    chain.snapshot()
    yield
    chain.revert()
    
@pytest.fixture()
def StratStableETHstETH():
    env = getEnvironment(network.show_active())
    strat = "StratStableETHstETH"
    vault = Contract.from_abi(
        "MetaStable2TokenAuraVault", 
        "0xF049B944eC83aBb50020774D48a8cf40790996e6", 
        MetaStable2TokenAuraVault.abi
    )
<<<<<<< HEAD
    impl = env.deployBalancerVault(strat, MetaStable2TokenAuraVault, [MetaStable2TokenAuraHelper])
    stratConfig = env.getStratConfig(strat)
    settingsData = vault.setStrategyVaultSettings.encode_input([
        stratConfig["maxUnderlyingSurplus"],
        stratConfig["settlementSlippageLimitPercent"], 
        stratConfig["postMaturitySettlementSlippageLimitPercent"], 
        stratConfig["emergencySettlementSlippageLimitPercent"], 
        stratConfig["maxBalancerPoolShare"],
        stratConfig["settlementCoolDownInMinutes"],
        stratConfig["oraclePriceDeviationLimitPercent"],
        stratConfig["balancerPoolSlippageLimitPercent"]
    ])
    vault.upgradeToAndCall(impl, settingsData, {"from": env.notional.owner()})
    # Increase capacity
    # TODO: remove after mainnet capacity increase
    env.notional.updateVault(
        '0xF049B944eC83aBb50020774D48a8cf40790996e6', 
        [3, 1, 100, 900, 0, 102, 80, 2, 1500, [0, 0], 10000], 
        750000000000,
        {"from": env.notional.owner()}
    )

    # Deploy mock contract necessary for liquidation tests
    mockImpl = env.deployBalancerVault(strat, MockMetaStable2TokenAuraVault, [MetaStable2TokenAuraHelper])
    mock = env.deployVaultProxy(strat, mockImpl, MockMetaStable2TokenAuraVault)
=======

    stratConfig = env.getStratConfig(strat)
    vault.setStrategyVaultSettings([
        stratConfig["maxUnderlyingSurplus"],
        stratConfig["settlementSlippageLimitPercent"], 
        stratConfig["postMaturitySettlementSlippageLimitPercent"], 
        stratConfig["emergencySettlementSlippageLimitPercent"], 
        stratConfig["maxRewardTradeSlippageLimitPercent"],
        stratConfig["maxBalancerPoolShare"],
        stratConfig["settlementCoolDownInMinutes"],
        stratConfig["oraclePriceDeviationLimitPercent"],
        stratConfig["balancerPoolSlippageLimitPercent"]
    ], {"from": env.notional.owner()})

    # Increase capacity
    # TODO: remove after mainnet capacity increase
    env.notional.updateVault(
        '0xF049B944eC83aBb50020774D48a8cf40790996e6', 
        [3, 1, 100, 900, 0, 102, 80, 2, 1500, [0, 0], 10000], 
        750000000000,
        {"from": env.notional.owner()}
    )

    # Deploy mock contract necessary for liquidation tests
    impl = env.deployBalancerVault(strat, MetaStable2TokenAuraVault, [MetaStable2TokenAuraHelper])
    mockImpl = env.deployBalancerVault(strat, MockMetaStable2TokenAuraVault, [MetaStable2TokenAuraHelper])
    mock = env.deployVaultProxy(strat, impl, MetaStable2TokenAuraVault, mockImpl)
    mock = Contract.from_abi("MockMetaStable2TokenAuraVault", mock.address, interface.IMetaStableMockVault.abi)
>>>>>>> 69b74718
    env.tradingModule.setTokenPermissions(
        mock.address, 
        env.tokens["wstETH"].address, 
        [True, set_dex_flags(0, BALANCER_V2=True, CURVE=True), set_trade_type_flags(0, EXACT_IN_SINGLE=True)], 
        {"from": env.notional.owner()})
    env.tradingModule.setTokenPermissions(
        mock.address, 
        env.tokens["stETH"].address, 
        [True, set_dex_flags(0, CURVE=True), set_trade_type_flags(0, EXACT_IN_SINGLE=True)], 
        {"from": env.notional.owner()})
    env.tradingModule.setTokenPermissions(
        mock.address, 
        env.tokens["WETH"].address, 
        [True, set_dex_flags(0, BALANCER_V2=True, CURVE=True), set_trade_type_flags(0, EXACT_IN_SINGLE=True)], 
        {"from": env.notional.owner()})
    env.tradingModule.setTokenPermissions(
        mock.address, 
        ZERO_ADDRESS, 
        [True, set_dex_flags(0, BALANCER_V2=True, CURVE=True), set_trade_type_flags(0, EXACT_IN_SINGLE=True)], 
        {"from": env.notional.owner()})

    env.notional.updateVault(
        mock.address, 
        [3, 1, 100, 900, 0, 102, 80, 2, 1500, [0, 0], 10000], 
        750000000000,
        {"from": env.notional.owner()}
    )

    return (env, vault, mock)

@pytest.fixture()
def StratBoostedPoolDAIPrimary():
    env = getEnvironment(network.show_active())
    strat = "StratBoostedPoolDAIPrimary"
    impl = env.deployBalancerVault(strat, Boosted3TokenAuraVault, [Boosted3TokenAuraHelper])
    vault = env.deployVaultProxy(strat, impl, Boosted3TokenAuraVault)

    env.tradingModule.setTokenPermissions(
        vault.address, 
        env.tokens["BAL"].address, 
        [True, set_dex_flags(0, UNISWAP_V3=True), set_trade_type_flags(0, EXACT_IN_BATCH=True)], 
        {"from": env.notional.owner()})

    mockImpl = env.deployBalancerVault(strat, MockBoosted3TokenAuraVault, [Boosted3TokenAuraHelper])
    mock = env.deployVaultProxy(strat, impl, Boosted3TokenAuraVault, mockImpl)
    mock = Contract.from_abi("MockDAIBoostedVault", mock.address, MockBoosted3TokenAuraVault.abi)

    return (env, vault, mock)

@pytest.fixture()
def StratBoostedPoolUSDCPrimary():
    env = getEnvironment(network.show_active())
    strat = "StratBoostedPoolUSDCPrimary"
    impl = env.deployBalancerVault(strat, Boosted3TokenAuraVault, [Boosted3TokenAuraHelper])
    vault = env.deployVaultProxy(strat, impl, Boosted3TokenAuraVault)

    env.tradingModule.setTokenPermissions(
        vault.address, 
        env.tokens["BAL"].address, 
        [True, set_dex_flags(0, UNISWAP_V3=True), set_trade_type_flags(0, EXACT_IN_BATCH=True)], 
        {"from": env.notional.owner()})

    mockImpl = env.deployBalancerVault(strat, MockBoosted3TokenAuraVault, [Boosted3TokenAuraHelper])
    mock = env.deployVaultProxy(strat, impl, Boosted3TokenAuraVault, mockImpl)
    mock = Contract.from_abi("MockUSDCBoostedVault", mock.address, MockBoosted3TokenAuraVault.abi)

    return (env, vault, mock)<|MERGE_RESOLUTION|>--- conflicted
+++ resolved
@@ -31,33 +31,6 @@
         "0xF049B944eC83aBb50020774D48a8cf40790996e6", 
         MetaStable2TokenAuraVault.abi
     )
-<<<<<<< HEAD
-    impl = env.deployBalancerVault(strat, MetaStable2TokenAuraVault, [MetaStable2TokenAuraHelper])
-    stratConfig = env.getStratConfig(strat)
-    settingsData = vault.setStrategyVaultSettings.encode_input([
-        stratConfig["maxUnderlyingSurplus"],
-        stratConfig["settlementSlippageLimitPercent"], 
-        stratConfig["postMaturitySettlementSlippageLimitPercent"], 
-        stratConfig["emergencySettlementSlippageLimitPercent"], 
-        stratConfig["maxBalancerPoolShare"],
-        stratConfig["settlementCoolDownInMinutes"],
-        stratConfig["oraclePriceDeviationLimitPercent"],
-        stratConfig["balancerPoolSlippageLimitPercent"]
-    ])
-    vault.upgradeToAndCall(impl, settingsData, {"from": env.notional.owner()})
-    # Increase capacity
-    # TODO: remove after mainnet capacity increase
-    env.notional.updateVault(
-        '0xF049B944eC83aBb50020774D48a8cf40790996e6', 
-        [3, 1, 100, 900, 0, 102, 80, 2, 1500, [0, 0], 10000], 
-        750000000000,
-        {"from": env.notional.owner()}
-    )
-
-    # Deploy mock contract necessary for liquidation tests
-    mockImpl = env.deployBalancerVault(strat, MockMetaStable2TokenAuraVault, [MetaStable2TokenAuraHelper])
-    mock = env.deployVaultProxy(strat, mockImpl, MockMetaStable2TokenAuraVault)
-=======
 
     stratConfig = env.getStratConfig(strat)
     vault.setStrategyVaultSettings([
@@ -65,7 +38,6 @@
         stratConfig["settlementSlippageLimitPercent"], 
         stratConfig["postMaturitySettlementSlippageLimitPercent"], 
         stratConfig["emergencySettlementSlippageLimitPercent"], 
-        stratConfig["maxRewardTradeSlippageLimitPercent"],
         stratConfig["maxBalancerPoolShare"],
         stratConfig["settlementCoolDownInMinutes"],
         stratConfig["oraclePriceDeviationLimitPercent"],
@@ -86,7 +58,7 @@
     mockImpl = env.deployBalancerVault(strat, MockMetaStable2TokenAuraVault, [MetaStable2TokenAuraHelper])
     mock = env.deployVaultProxy(strat, impl, MetaStable2TokenAuraVault, mockImpl)
     mock = Contract.from_abi("MockMetaStable2TokenAuraVault", mock.address, interface.IMetaStableMockVault.abi)
->>>>>>> 69b74718
+
     env.tradingModule.setTokenPermissions(
         mock.address, 
         env.tokens["wstETH"].address, 
