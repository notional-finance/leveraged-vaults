--- conflicted
+++ resolved
@@ -9,19 +9,13 @@
     MockCurve2TokenConvexVault,
     MetaStable2TokenAuraHelper,
     Boosted3TokenAuraHelper,
-<<<<<<< HEAD
     Curve2TokenConvexHelper,
     Curve2TokenConvexVault
-=======
->>>>>>> f9658cc3
 )
 from brownie.network import Chain
 from brownie import network, Contract
 from scripts.BalancerEnvironment import getEnvironment
-<<<<<<< HEAD
 from scripts.CurveEnvironment import getCurveEnvironment
-=======
->>>>>>> f9658cc3
 from scripts.common import set_dex_flags, set_trade_type_flags
 
 chain = Chain()
@@ -47,14 +41,8 @@
         stratConfig["maxUnderlyingSurplus"],
         stratConfig["settlementSlippageLimitPercent"], 
         stratConfig["postMaturitySettlementSlippageLimitPercent"], 
-<<<<<<< HEAD
         stratConfig["emergencySettlementSlippageLimitPercent"], 
-        stratConfig["maxRewardTradeSlippageLimitPercent"],
         stratConfig["maxPoolShare"],
-=======
-        stratConfig["emergencySettlementSlippageLimitPercent"],
-        stratConfig["maxBalancerPoolShare"],
->>>>>>> f9658cc3
         stratConfig["settlementCoolDownInMinutes"],
         stratConfig["oraclePriceDeviationLimitPercent"],
         stratConfig["poolSlippageLimitPercent"]
@@ -127,9 +115,22 @@
 @pytest.fixture()
 def StratBoostedPoolUSDCPrimary():
     env = getEnvironment(network.show_active())
-<<<<<<< HEAD
-    vault = env.deployBalancerVault("StratBoostedPoolUSDCPrimary", MockBoosted3TokenAuraVault, [Boosted3TokenAuraHelper])
-    return (env, vault)
+    strat = "StratBoostedPoolUSDCPrimary"
+    impl = env.deployBalancerVault(strat, Boosted3TokenAuraVault, [Boosted3TokenAuraHelper])
+    vault = env.deployVaultProxy(strat, impl, Boosted3TokenAuraVault)
+
+    env.tradingModule.setTokenPermissions(
+        vault.address, 
+        env.tokens["BAL"].address, 
+        [True, set_dex_flags(0, UNISWAP_V3=True), set_trade_type_flags(0, EXACT_IN_BATCH=True)], 
+        {"from": env.notional.owner()})
+
+    mockImpl = env.deployBalancerVault(strat, MockBoosted3TokenAuraVault, [Boosted3TokenAuraHelper])
+    mock = env.deployVaultProxy(strat, impl, Boosted3TokenAuraVault, mockImpl)
+    mock = Contract.from_abi("MockUSDCBoostedVault", mock.address, MockBoosted3TokenAuraVault.abi)
+
+    return (env, vault, mock)
+
 
 @pytest.fixture()
 def StratCurveStableETHstETH():
@@ -172,20 +173,5 @@
         ZERO_ADDRESS, 
         [True, set_dex_flags(0, BALANCER_V2=True, CURVE=True), set_trade_type_flags(0, EXACT_IN_SINGLE=True)], 
         {"from": env.notional.owner()})
-=======
-    strat = "StratBoostedPoolUSDCPrimary"
-    impl = env.deployBalancerVault(strat, Boosted3TokenAuraVault, [Boosted3TokenAuraHelper])
-    vault = env.deployVaultProxy(strat, impl, Boosted3TokenAuraVault)
-
-    env.tradingModule.setTokenPermissions(
-        vault.address, 
-        env.tokens["BAL"].address, 
-        [True, set_dex_flags(0, UNISWAP_V3=True), set_trade_type_flags(0, EXACT_IN_BATCH=True)], 
-        {"from": env.notional.owner()})
-
-    mockImpl = env.deployBalancerVault(strat, MockBoosted3TokenAuraVault, [Boosted3TokenAuraHelper])
-    mock = env.deployVaultProxy(strat, impl, Boosted3TokenAuraVault, mockImpl)
-    mock = Contract.from_abi("MockUSDCBoostedVault", mock.address, MockBoosted3TokenAuraVault.abi)
->>>>>>> f9658cc3
 
     return (env, vault, mock)