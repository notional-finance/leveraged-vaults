--- conflicted
+++ resolved
@@ -33,27 +33,9 @@
 error InvalidTrade();
 
 interface ITradingModule {
-<<<<<<< HEAD
-    function owner() external view returns (address);
-
-    function getSpender(uint16 dexId, Trade calldata trade)
-        external
-        view
-        returns (address);
-
-    function getExecutionData(
-        uint16 dexId,
-        address payable from,
-        Trade calldata trade
-    )
-        external
-        view
-        returns (
-=======
     function getExecutionData(uint16 dexId, address from, Trade calldata trade)
         external view returns (
             address spender,
->>>>>>> 408b0fe0
             address target,
             uint256 value,
             bytes memory params
