--- conflicted
+++ resolved
@@ -12,7 +12,10 @@
     // @audit this is declared as well in Balancer2TokenVault, perhaps just remove one.
     WETH9 public constant WETH =
         WETH9(0xC02aaA39b223FE8D0A0e5C4F27eAD9083C756Cc2);
+    IBalancerVault public constant BALANCER_VAULT =
+        IBalancerVault(0xBA12222222228d8Ba445958a75a0704d566BF2C8);
     address internal constant ETH_ADDRESS = address(0);
+    uint256 public constant BALANCER_PRECISION = 1e18;
 
     error InvalidTokenIndex(uint256 tokenIndex);
 
@@ -35,25 +38,24 @@
 
     // @audit this is marked external which means Balancer2TokenVault will use a significant
     // amount of gas to call this method, maybe just inline it into the constructor
-    function getPoolAddress(IBalancerVault vault, bytes32 poolId)
+    function getPoolAddress(bytes32 poolId)
         external
         view
         returns (address)
     {
         // Balancer will revert if pool is not found
         // prettier-ignore
-        (address poolAddress, /* */) = vault.getPool(poolId);
+        (address poolAddress, /* */) = BALANCER_VAULT.getPool(poolId);
         return poolAddress;
     }
 
     // @audit this method is never called FYI, it is called directly in the constructor
     function getTokenAddress(
-        IBalancerVault vault,
         bytes32 poolId,
         uint256 tokenIndex
     ) external view returns (IERC20) {
         // prettier-ignore
-        (address[] memory tokens, /* */, /* */) = vault.getPoolTokens(poolId);
+        (address[] memory tokens, /* */, /* */) = BALANCER_VAULT.getPoolTokens(poolId);
         return IERC20(tokens[tokenIndex]);
     }
 
@@ -61,7 +63,6 @@
     /// @param tokenIndex 0 = PRIMARY_TOKEN, 1 = SECONDARY_TOKEN
     /// @return spotPrice token spot price
     function getSpotPrice(
-        IBalancerVault vault,
         bytes32 poolId,
         uint256 tokenIndex,
         uint8 primaryIndex,
@@ -78,7 +79,7 @@
             /* address[] memory tokens */,
             uint256[] memory balances,
             /* uint256 lastChangeBlock */
-        ) = vault.getPoolTokens(poolId);
+        ) = BALANCER_VAULT.getPoolTokens(poolId);
 
         // Make everything 1e18
         // @audit check if the decimals != 18 to save some gas since 18 is so common, also this is an edge case but if
@@ -130,7 +131,6 @@
     // @audit this should be renamed joinPoolExactTokensIn since there are other join methods we may
     // use in the future
     function joinPool(
-        address vault,
         bytes32 poolId,
         address primaryAddress,
         uint256 maxPrimaryAmount,
@@ -157,7 +157,7 @@
             : 0;
 
         // Join pool
-        IBalancerVault(vault).joinPool{value: msgValue}(
+        BALANCER_VAULT.joinPool{value: msgValue}(
             poolId,
             address(this),
             address(this),
@@ -176,7 +176,6 @@
 
     // @audit this should be renamed exitPoolExactBPTIn since there are other exit methods we may use in the future
     function exitPool(
-        address vault,
         bytes32 poolId,
         address primaryAddress,
         uint256 minPrimaryAmount,
@@ -191,29 +190,17 @@
             IAsset[] memory assets,
             uint256[] memory minAmountsOut
         ) = _getPoolParams(
-<<<<<<< Updated upstream
-            // @audit this code won't work for any other token pair
-            withdrawFromWETH ? address(0) : address(WETH),
-=======
             primaryAddress == ETH_ADDRESS ? (withdrawFromWETH ? ETH_ADDRESS : address(WETH)) : primaryAddress,
->>>>>>> Stashed changes
             minPrimaryAmount,
             secondaryAddress,
             minSecondaryAmount,
             primaryIndex
         );
 
-        IBalancerVault(vault).exitPool(
+        BALANCER_VAULT.exitPool(
             poolId,
             address(this),
-<<<<<<< Updated upstream
-            // @audit i don't think this is correct, the vault should receive all the underlying
-            // assets and then it will return them to Notional or the account depending on the
-            // situations
-            payable(msg.sender), // Owner will receive the underlying assets
-=======
-            address(this), // Vault will receive the underlying assets
->>>>>>> Stashed changes
+            payable(address(this)), // Vault will receive the underlying assets
             IBalancerVault.ExitPoolRequest(
                 assets,
                 minAmountsOut,
