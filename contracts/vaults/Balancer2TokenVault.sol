// SPDX-License-Identifier: GPL-3.0-only
pragma solidity 0.8.15;

import {Initializable} from "@openzeppelin/contracts/proxy/utils/Initializable.sol";
import {UUPSUpgradeable} from "@openzeppelin/contracts/proxy/utils/UUPSUpgradeable.sol";

import {Token, VaultAccount} from "../global/Types.sol";
import {SafeInt256} from "../global/SafeInt256.sol";
import {Constants} from "../global/Constants.sol";

import {TokenUtils} from "../utils/TokenUtils.sol";
import {BalancerUtils} from "./balancer/BalancerUtils.sol";
import {BalancerVaultStorage} from "./balancer/BalancerVaultStorage.sol";
import {RewardHelper} from "./balancer/RewardHelper.sol";
import {SettlementHelper} from "./balancer/SettlementHelper.sol";
import {VaultHelper} from "./balancer/VaultHelper.sol";
import {
    DeploymentParams, 
    InitParams, 
    StrategyVaultSettings, 
    StrategyVaultState, 
    VeBalDelegatorInfo,
    ReinvestRewardParams,
    DepositParams,
    RedeemParams,
    SecondaryTradeParams,
    SettlementState
} from "./balancer/BalancerVaultTypes.sol";

import {IERC20} from "../../interfaces/IERC20.sol";
import {WETH9} from "../../interfaces/WETH9.sol";
import {IStrategyVault} from "../../interfaces/notional/IStrategyVault.sol";
import {VaultConfig} from "../../interfaces/notional/IVaultController.sol";
import {IBoostController} from "../../interfaces/notional/IBoostController.sol";
import {IVeBalDelegator} from "../../interfaces/notional/IVeBalDelegator.sol";
import {NotionalProxy} from "../../interfaces/notional/NotionalProxy.sol";
import {IBalancerVault} from "../../interfaces/balancer/IBalancerVault.sol";
import {IBalancerMinter} from "../../interfaces/balancer/IBalancerMinter.sol";
import {ILiquidityGauge} from "../../interfaces/balancer/ILiquidityGauge.sol";
import {IBalancerPool} from "../../interfaces/balancer/IBalancerPool.sol";
import {IPriceOracle} from "../../interfaces/balancer/IPriceOracle.sol";
import {ITradingModule} from "../../interfaces/trading/ITradingModule.sol";

contract Balancer2TokenVault is UUPSUpgradeable, Initializable, VaultHelper {
    using TokenUtils for IERC20;
    using SafeInt256 for uint256;
    using SafeInt256 for int256;

    /** Errors */
    error NotionalOwnerRequired(address sender);
    error DepositNotAllowedInSettlementWindow();
    error RedeemNotAllowedInSettlementWindow();

    /** Events */
    event StrategyVaultSettingsUpdated(StrategyVaultSettings settings);

    constructor(NotionalProxy notional_, DeploymentParams memory params)
<<<<<<< HEAD
        BaseStrategyVault(notional_, params.tradingModule)
    {
        // @audit we should validate in this method that the balancer oracle is enabled otherwise none
        // of the methods will work:
        // https://dev.balancer.fi/references/contracts/apis/pools/weightedpool2tokens#getmiscdata

        SECONDARY_BORROW_CURRENCY_ID = params.secondaryBorrowCurrencyId;
        BALANCER_POOL_ID = params.balancerPoolId;
        {
            (address pool, /* */) = BalancerUtils.BALANCER_VAULT.getPool(params.balancerPoolId);
            BALANCER_POOL_TOKEN = IBalancerPool(pool);
        }

        // prettier-ignore
        (
            address[] memory tokens,
            /* uint256[] memory balances */,
            /* uint256 lastChangeBlock */
        ) = BalancerUtils.BALANCER_VAULT.getPoolTokens(BALANCER_POOL_ID);

        // Balancer tokens are sorted by address, so we need to figure out
        // the correct index for the primary token
        PRIMARY_INDEX = tokens[0] == _tokenAddress(address(_underlyingToken()))
            ? 0
            : 1;
        uint8 secondaryIndex;
        unchecked {
            secondaryIndex = 1 - PRIMARY_INDEX;
        }

        // Since this is always a 2-token vault, SECONDARY_INDEX = 1-PRIMARY_INDEX
        SECONDARY_TOKEN = SECONDARY_BORROW_CURRENCY_ID > 0
            ? IERC20(_getUnderlyingAddress(SECONDARY_BORROW_CURRENCY_ID))
            : IERC20(tokens[secondaryIndex]);

        // Make sure the deployment parameters are correct
        if (tokens[PRIMARY_INDEX] != _tokenAddress(address(_underlyingToken())))
            revert InvalidPrimaryToken(tokens[PRIMARY_INDEX]);
        if (tokens[secondaryIndex] != _tokenAddress(address(SECONDARY_TOKEN)))
            revert InvalidSecondaryToken(tokens[secondaryIndex]);

        uint256 primaryDecimals = address(_underlyingToken()) ==
            Constants.ETH_ADDRESS
            ? 18
            : _underlyingToken().decimals();
        require(primaryDecimals <= type(uint8).max);
        PRIMARY_DECIMALS = uint8(primaryDecimals);

        uint256 secondaryDecimals = address(SECONDARY_TOKEN) ==
            Constants.ETH_ADDRESS
            ? 18
            : SECONDARY_TOKEN.decimals();
        require(primaryDecimals <= type(uint8).max);
        SECONDARY_DECIMALS = uint8(secondaryDecimals);

        uint256[] memory weights = BALANCER_POOL_TOKEN.getNormalizedWeights();

        PRIMARY_WEIGHT = weights[PRIMARY_INDEX];
        SECONDARY_WEIGHT = weights[secondaryIndex];

        BOOST_CONTROLLER = params.boostController;
        LIQUIDITY_GAUGE = params.liquidityGauge;
        VEBAL_DELEGATOR = IVeBalDelegator(BOOST_CONTROLLER.VEBAL_DELEGATOR());
        BAL_TOKEN = IERC20(
            IBalancerMinter(VEBAL_DELEGATOR.BALANCER_MINTER())
                .getBalancerToken()
        );
        SETTLEMENT_PERIOD_IN_SECONDS = params.settlementPeriodInSeconds;
    }
=======
        BalancerVaultStorage(notional_, params)
    {}
>>>>>>> 9d6492dc

    function initialize(InitParams calldata params)
        external
        initializer
        onlyNotionalOwner
    {
        __INIT_VAULT(params.name, params.borrowCurrencyId);
        _setVaultSettings(params.settings);

        BalancerUtils.approveBalancerTokens(
            address(BalancerUtils.BALANCER_VAULT),
            _underlyingToken(),
            SECONDARY_TOKEN,
            IERC20(address(BALANCER_POOL_TOKEN)),
            IERC20(address(LIQUIDITY_GAUGE)),
            address(VEBAL_DELEGATOR)
        );
    }

    function _setVaultSettings(StrategyVaultSettings memory settings) private {
        require(settings.oracleWindowInSeconds <= uint32(MAX_ORACLE_QUERY_WINDOW));
        require(settings.settlementCoolDownInMinutes <= Constants.MAX_SETTLEMENT_COOLDOWN_IN_MINUTES);
        require(settings.postMaturitySettlementCoolDownInMinutes <= Constants.MAX_SETTLEMENT_COOLDOWN_IN_MINUTES);
        require(settings.balancerOracleWeight <= Constants.VAULT_PERCENT_BASIS);
        require(settings.maxBalancerPoolShare <= Constants.VAULT_PERCENT_BASIS);
        require(settings.settlementSlippageLimitBPS <= Constants.VAULT_PERCENT_BASIS);
        require(settings.postMaturitySettlementSlippageLimitBPS <= Constants.VAULT_PERCENT_BASIS);

        vaultSettings.oracleWindowInSeconds = settings.oracleWindowInSeconds;
        vaultSettings.balancerOracleWeight = settings.balancerOracleWeight;
        vaultSettings.maxBalancerPoolShare = settings.maxBalancerPoolShare;
        vaultSettings.maxUnderlyingSurplus = settings.maxUnderlyingSurplus;
        vaultSettings.settlementSlippageLimitBPS = settings
            .settlementSlippageLimitBPS;
        vaultSettings.postMaturitySettlementSlippageLimitBPS = settings
            .postMaturitySettlementSlippageLimitBPS;
        vaultSettings.settlementCoolDownInMinutes = settings
            .settlementCoolDownInMinutes;
        vaultSettings.postMaturitySettlementCoolDownInMinutes = settings
            .postMaturitySettlementCoolDownInMinutes;

        emit StrategyVaultSettingsUpdated(settings);
    }

    /// @notice Converts strategy tokens to underlyingValue
    /// @dev Secondary token value is converted to its primary token equivalent value
    /// using the Balancer time-weighted price oracle
    /// @param strategyTokenAmount strategy token amount
    /// @param maturity maturity timestamp
    /// @return underlyingValue underlying (primary token) value of the strategy tokens
    function convertStrategyToUnderlying(
        address account,
        uint256 strategyTokenAmount,
        uint256 maturity
    ) public view override returns (int256 underlyingValue) {
        uint256 bptClaim = _convertStrategyTokensToBPTClaim(
            strategyTokenAmount,
            maturity
        );

        uint256 primaryBalance = BalancerUtils.getTimeWeightedPrimaryBalance(
            _oracleContext(), bptClaim
        );

        // Oracle price for the pair in 18 decimals
        uint256 oraclePairPrice = _getOraclePairPrice();

        if (SECONDARY_BORROW_CURRENCY_ID == 0) return primaryBalance.toInt();

        // prettier-ignore
        (
            /* uint256 debtShares */,
            uint256 borrowedSecondaryfCashAmount
        ) = getDebtSharesToRepay(account, maturity, strategyTokenAmount);

        // Do not discount secondary fCash amount to present value so that we do not introduce
        // interest rate risk in this calculation. fCash is always in 8 decimal precision, the
        // oraclePairPrice is always in 18 decimal precision and we want our result denominated
        // in the primary token precision.
        // primaryTokenValue = (fCash * rateDecimals * primaryDecimals) / (rate * 1e8)
        uint256 primaryPrecision = 10**PRIMARY_DECIMALS;

        uint256 secondaryBorrowedDenominatedInPrimary = (borrowedSecondaryfCashAmount *
                BalancerUtils.BALANCER_PRECISION *
                primaryPrecision) /
                (oraclePairPrice * uint256(Constants.INTERNAL_TOKEN_PRECISION));

        return
            primaryBalance.toInt() -
            secondaryBorrowedDenominatedInPrimary.toInt();
    }

    function _depositFromNotional(
        address account,
        uint256 deposit,
        uint256 maturity,
        bytes calldata data
    ) internal override returns (uint256 strategyTokensMinted) {
        if (maturity - SETTLEMENT_PERIOD_IN_SECONDS <= block.timestamp) {
            revert DepositNotAllowedInSettlementWindow();
        }

        DepositParams memory params = abi.decode(data, (DepositParams));

        // prettier-ignore
        (
            uint256 bptHeldInMaturity,
            uint256 totalStrategyTokenSupplyInMaturity
        ) = _getBPTHeldInMaturity(maturity);

        // First borrow any secondary tokens (if required)
        uint256 borrowedSecondaryAmount = _borrowSecondaryCurrency(
            account,
            maturity,
            deposit,
            params
        );

        // Join the balancer pool and stake the tokens for boosting
        uint256 bptMinted = _joinPoolAndStake(
            deposit,
            borrowedSecondaryAmount,
            params.minBPT
        );

        // Calculate strategy token share for this account
        if (vaultState.totalStrategyTokenGlobal == 0) {
            // Strategy tokens are in 8 decimal precision, BPT is in 18. Scale the minted amount down.
            strategyTokensMinted =
                (bptMinted * uint256(Constants.INTERNAL_TOKEN_PRECISION)) /
                BalancerUtils.BALANCER_PRECISION;
        } else {
            // BPT held in maturity is calculated before the new BPT tokens are minted, so this calculation
            // is the tokens minted that will give the account a corresponding share of the new bpt balance held.
            // The precision here will be the same as strategy token supply.
            strategyTokensMinted =
                (bptMinted * totalStrategyTokenSupplyInMaturity) /
                bptHeldInMaturity;
        }

        // Update global supply count
        vaultState.totalStrategyTokenGlobal += strategyTokensMinted;
    }

    function _redeemFromNotional(
        address account,
        uint256 strategyTokens,
        uint256 maturity,
        bytes calldata data
    ) internal override returns (uint256 finalPrimaryBalance) {
        if (account == address(this) && data.length == 32) {
            // Check if this is called from one of the settlement functions
            // data = primaryAmountToRepay (uint256) in this case
            // Token transfers are handled in the base strategy
            (finalPrimaryBalance) = abi.decode(data, (uint256));
        } else {
            if (maturity - SETTLEMENT_PERIOD_IN_SECONDS <= block.timestamp) {
                revert RedeemNotAllowedInSettlementWindow();
            }

            RedeemParams memory params = abi.decode(data, (RedeemParams));
            uint256 bptClaim = _convertStrategyTokensToBPTClaim(strategyTokens, maturity);

            if (bptClaim == 0) return 0;
            // Underlying token balances from exiting the pool
            (uint256 primaryBalance, uint256 secondaryBalance) = BalancerUtils._unstakeAndExitPoolExactBPTIn(
                _poolContext(), _boostContext(), bptClaim, params.minPrimary, params.minSecondary
            );

            if (SECONDARY_BORROW_CURRENCY_ID != 0) {
                // Returns the amount of secondary debt shares that need to be repaid
                (uint256 debtSharesToRepay, /*  */) = getDebtSharesToRepay(
                    account, maturity, strategyTokens
                );

                finalPrimaryBalance = repaySecondaryBorrow(
                    account,
                    maturity,
                    debtSharesToRepay,
                    params,
                    secondaryBalance,
                    primaryBalance
                );
            } else if (secondaryBalance > 0) {
                // If there is no secondary debt, we still need to sell the secondary balance
                // back to the primary token here.
                (SecondaryTradeParams memory tradeParams) = abi.decode(
                    params.secondaryTradeParams, (SecondaryTradeParams)
                );
                address primaryToken = address(_underlyingToken());
                uint256 primaryPurchased = sellSecondaryBalance(tradeParams, primaryToken, secondaryBalance);

                finalPrimaryBalance = primaryBalance + primaryPurchased;
            }
        }

        // Update global strategy token balance
        vaultState.totalStrategyTokenGlobal -= strategyTokens;
    }

    /// @notice Validates the number of strategy tokens to redeem against
    /// the total strategy tokens already redeemed for the current maturity
    /// to ensure that we don't redeem tokens from other maturities
    function _validateTokensToRedeem(uint256 maturity, uint256 strategyTokensToRedeem) 
        internal view returns (SettlementState memory) {
        SettlementState memory state = settlementState[maturity];
        uint256 totalInMaturity = _totalSupplyInMaturity(maturity);
        require(state.strategyTokensRedeemed + strategyTokensToRedeem <= totalInMaturity);
        return state;
    }

    /// @notice Settles the vault after maturity, at this point we assume something has gone wrong
    /// and we allow the owner to take over to ensure that the vault is properly settled. This vault
    /// is presumed to be able to settle fully prior to maturity.
    /// @dev This settlement call is authenticated
    /// @param maturity maturity timestamp
    /// @param strategyTokensToRedeem the amount of strategy tokens to redeem
    /// @param data settlement parameters
    function settleVaultPostMaturity(
        uint256 maturity,
        uint256 strategyTokensToRedeem,
        bytes calldata data
    ) external onlyNotionalOwner {
        if (block.timestamp < maturity) {
            revert SettlementHelper.HasNotMatured();
        }
        SettlementState memory state = _validateTokensToRedeem(maturity, strategyTokensToRedeem);
        RedeemParams memory params = SettlementHelper._decodeParamsAndValidate(
            vaultState.lastPostMaturitySettlementTimestamp,
            vaultSettings.postMaturitySettlementCoolDownInMinutes,
            vaultSettings.postMaturitySettlementSlippageLimitBPS,
            data
        );

        _executeNormalSettlement(state, maturity, strategyTokensToRedeem, params);
        vaultState.lastPostMaturitySettlementTimestamp = uint32(block.timestamp);
    }

    /// @notice Once the settlement window begins, the vault may begin to be settled by anyone
    /// who calls this method with valid parameters. Settlement includes redeeming BPT tokens 
    /// for the two underlying tokens and then trading appropriately until both remaining debts
    /// are repaid. Once the settlement window for a maturity begins, users can no longer enter
    /// or exit the maturity until it has completed settlement.
    /// NOTE: Calling this method is not incentivized.
    /// @param maturity maturity timestamp
    /// @param strategyTokensToRedeem the amount of strategy tokens to redeem
    /// @param data settlement parameters
    function settleVaultNormal(
        uint256 maturity,
        uint256 strategyTokensToRedeem,
        bytes calldata data
    ) external {
        if (maturity <= block.timestamp) {
            revert SettlementHelper.PostMaturitySettlement();
        }
        if (block.timestamp < maturity - SETTLEMENT_PERIOD_IN_SECONDS) {
            revert SettlementHelper.NotInSettlementWindow();
        }
        SettlementState memory state = _validateTokensToRedeem(maturity, strategyTokensToRedeem);
        RedeemParams memory params = SettlementHelper._decodeParamsAndValidate(
            vaultState.lastSettlementTimestamp,
            vaultSettings.settlementCoolDownInMinutes,
            vaultSettings.settlementSlippageLimitBPS,
            data
        );

        _executeNormalSettlement(state, maturity, strategyTokensToRedeem, params);
        vaultState.lastSettlementTimestamp = uint32(block.timestamp);
    }

    /// @notice In the case where the total BPT held by the vault is greater than some threshold
    /// of the total vault supply, we may need to redeem strategy tokens to cash to ensure that
    /// the vault will not run into liquidity issues during settlement.
    function settleVaultEmergency(uint256 maturity, bytes calldata data)
        external
    {
        if (maturity <= block.timestamp) {
            revert SettlementHelper.PostMaturitySettlement();
        }
        // TODO: is this check necessary?
        if (maturity - SETTLEMENT_PERIOD_IN_SECONDS <= block.timestamp) {
            revert SettlementHelper.InvalidEmergencySettlement();
        }

        // Not in settlement window, check if BPT held is greater than maxBalancerPoolShare * total BPT supply
        uint256 totalBPTSupply = BALANCER_POOL_TOKEN.totalSupply();
        uint256 totalBPTHeld = _bptHeld();
        uint256 emergencyBPTWithdrawThreshold = _bptThreshold(totalBPTSupply);

        if (totalBPTHeld <= emergencyBPTWithdrawThreshold)
            revert SettlementHelper.InvalidEmergencySettlement();

        // prettier-ignore
        (uint256 bptHeldInMaturity, /* */) = _getBPTHeldInMaturity(maturity);

        uint256 bptToSettle = SettlementHelper._getEmergencySettlementBPTAmount({
            bptTotalSupply: totalBPTSupply,
            maxBalancerPoolShare: vaultSettings.maxBalancerPoolShare,
            totalBPTHeld: totalBPTHeld,
            bptHeldInMaturity: bptHeldInMaturity
        });

        uint256 redeemStrategyTokenAmount = _convertBPTClaimToStrategyTokens(bptToSettle, maturity);

        int256 expectedUnderlyingRedeemed = convertStrategyToUnderlying(
            address(this),
            redeemStrategyTokenAmount,
            maturity
        );

        SettlementHelper.settleVaultEmergency({
            maturity: maturity,
            bptToSettle: bptToSettle,
            expectedUnderlyingRedeemed: expectedUnderlyingRedeemed,
            maxUnderlyingSurplus: vaultSettings.maxUnderlyingSurplus,
            redeemStrategyTokenAmount: redeemStrategyTokenAmount,
            data: data
        });
    }

    /// @notice Claim other liquidity gauge reward tokens (i.e. LIDO)
    function claimRewardTokens() external
    {
        // @audit perhaps it would be more efficient to then call executeRewardTrades right after
        // this claim is done inside the same method?
        // @audit part of this BAL that is claimed needs to be donated to the Notional protocol,
        // we should set an percentage and then transfer to the TreasuryManager contract.
        BOOST_CONTROLLER.claimBAL(LIQUIDITY_GAUGE);

        // @audit perhaps it would be more efficient to then call executeRewardTrades right after
        // this claim is done inside the same method?
        BOOST_CONTROLLER.claimGaugeTokens(LIQUIDITY_GAUGE);
    }

    /// @notice Sell reward tokens for BPT and reinvest the proceeds
    /// @param params reward reinvestment params
    function reinvestReward(ReinvestRewardParams calldata params) external {
        RewardHelper.reinvestReward(
            params,
            VeBalDelegatorInfo(
                LIQUIDITY_GAUGE,
                VEBAL_DELEGATOR,
                address(BAL_TOKEN)
            ),
            TRADING_MODULE,
            _poolContext()
        );
    }

    /** Setters */

    /// @notice Updates the vault settings
    /// @param settings vault settings
    function setVaultSettings(StrategyVaultSettings calldata settings)
        external
        onlyNotionalOwner
    {
        _setVaultSettings(settings);
    }

    /** Public view functions */
    function convertBPTClaimToStrategyTokens(uint256 bptClaim, uint256 maturity)
        external view returns (uint256 strategyTokenAmount) {
        return _convertBPTClaimToStrategyTokens(bptClaim, maturity);
    }

   /// @notice Converts strategy tokens to BPT
    function convertStrategyTokensToBPTClaim(uint256 strategyTokenAmount, uint256 maturity) 
        external view returns (uint256 bptClaim) {
        return _convertStrategyTokensToBPTClaim(strategyTokenAmount, maturity);
    }

    // @audit this name clashes with the vault state name in the main Notional contract
    function getVaultState() external view returns (StrategyVaultState memory) {
        return vaultState;
    }

    function getVaultSettings() external view returns (StrategyVaultSettings memory) {
        return vaultSettings;
    }

    function _authorizeUpgrade(
        address /* newImplementation */
    ) internal override onlyNotionalOwner {}
}<|MERGE_RESOLUTION|>--- conflicted
+++ resolved
@@ -55,80 +55,8 @@
     event StrategyVaultSettingsUpdated(StrategyVaultSettings settings);
 
     constructor(NotionalProxy notional_, DeploymentParams memory params)
-<<<<<<< HEAD
-        BaseStrategyVault(notional_, params.tradingModule)
-    {
-        // @audit we should validate in this method that the balancer oracle is enabled otherwise none
-        // of the methods will work:
-        // https://dev.balancer.fi/references/contracts/apis/pools/weightedpool2tokens#getmiscdata
-
-        SECONDARY_BORROW_CURRENCY_ID = params.secondaryBorrowCurrencyId;
-        BALANCER_POOL_ID = params.balancerPoolId;
-        {
-            (address pool, /* */) = BalancerUtils.BALANCER_VAULT.getPool(params.balancerPoolId);
-            BALANCER_POOL_TOKEN = IBalancerPool(pool);
-        }
-
-        // prettier-ignore
-        (
-            address[] memory tokens,
-            /* uint256[] memory balances */,
-            /* uint256 lastChangeBlock */
-        ) = BalancerUtils.BALANCER_VAULT.getPoolTokens(BALANCER_POOL_ID);
-
-        // Balancer tokens are sorted by address, so we need to figure out
-        // the correct index for the primary token
-        PRIMARY_INDEX = tokens[0] == _tokenAddress(address(_underlyingToken()))
-            ? 0
-            : 1;
-        uint8 secondaryIndex;
-        unchecked {
-            secondaryIndex = 1 - PRIMARY_INDEX;
-        }
-
-        // Since this is always a 2-token vault, SECONDARY_INDEX = 1-PRIMARY_INDEX
-        SECONDARY_TOKEN = SECONDARY_BORROW_CURRENCY_ID > 0
-            ? IERC20(_getUnderlyingAddress(SECONDARY_BORROW_CURRENCY_ID))
-            : IERC20(tokens[secondaryIndex]);
-
-        // Make sure the deployment parameters are correct
-        if (tokens[PRIMARY_INDEX] != _tokenAddress(address(_underlyingToken())))
-            revert InvalidPrimaryToken(tokens[PRIMARY_INDEX]);
-        if (tokens[secondaryIndex] != _tokenAddress(address(SECONDARY_TOKEN)))
-            revert InvalidSecondaryToken(tokens[secondaryIndex]);
-
-        uint256 primaryDecimals = address(_underlyingToken()) ==
-            Constants.ETH_ADDRESS
-            ? 18
-            : _underlyingToken().decimals();
-        require(primaryDecimals <= type(uint8).max);
-        PRIMARY_DECIMALS = uint8(primaryDecimals);
-
-        uint256 secondaryDecimals = address(SECONDARY_TOKEN) ==
-            Constants.ETH_ADDRESS
-            ? 18
-            : SECONDARY_TOKEN.decimals();
-        require(primaryDecimals <= type(uint8).max);
-        SECONDARY_DECIMALS = uint8(secondaryDecimals);
-
-        uint256[] memory weights = BALANCER_POOL_TOKEN.getNormalizedWeights();
-
-        PRIMARY_WEIGHT = weights[PRIMARY_INDEX];
-        SECONDARY_WEIGHT = weights[secondaryIndex];
-
-        BOOST_CONTROLLER = params.boostController;
-        LIQUIDITY_GAUGE = params.liquidityGauge;
-        VEBAL_DELEGATOR = IVeBalDelegator(BOOST_CONTROLLER.VEBAL_DELEGATOR());
-        BAL_TOKEN = IERC20(
-            IBalancerMinter(VEBAL_DELEGATOR.BALANCER_MINTER())
-                .getBalancerToken()
-        );
-        SETTLEMENT_PERIOD_IN_SECONDS = params.settlementPeriodInSeconds;
-    }
-=======
         BalancerVaultStorage(notional_, params)
     {}
->>>>>>> 9d6492dc
 
     function initialize(InitParams calldata params)
         external
