// SPDX-License-Identifier: GPL-3.0-only
pragma solidity =0.8.11;
pragma abicoder v2;

import {SafeCast} from "@openzeppelin/contracts/utils/math/SafeCast.sol";
import {NotionalProxy} from "../../../interfaces/notional/NotionalProxy.sol";
import {IWrappedfCashFactory} from "../../../interfaces/notional/IWrappedfCashFactory.sol";
import {WETH9} from "../../../interfaces/WETH9.sol";
import {IWrappedfCashComplete as IWrappedfCash} from "../../../interfaces/notional/IWrappedfCash.sol";
import {BaseStrategyVault} from "./BaseStrategyVault.sol";
import {ERC20} from "@openzeppelin/contracts/token/ERC20/ERC20.sol";
import {
    AccountContext,
    BalanceActionWithTrades,
    DepositActionType,
    TradeActionType,
    BatchLend,
    Token,
    TokenType,
    VaultState
} from "../global/Types.sol";
import {Constants} from "../global/Constants.sol";
import {DateTime} from "../global/DateTime.sol";
import {SafeInt256} from "../global/SafeInt256.sol";
import {ITradingModule, DexId, TradeType, Trade} from "../../interfaces/trading/ITradingModule.sol";
import {TradeHandler} from "../trading/TradeHandler.sol";

/**
 * @notice This vault borrows in one currency, trades it to a different currency
 * and lends on Notional in that currency. It will be paired with another vault
 * that lends and borrows in the opposite direction.
 */
contract CrossCurrencyfCashVault is BaseStrategyVault {
    using SafeInt256 for uint256;
    using SafeInt256 for int256;

    uint256 public constant SETTLEMENT_SLIPPAGE_PRECISION = 1e18;

    struct DepositParams {
        // Minimum purchase amount of the lend underlying token, this is
        // based on the deposit + borrowed amount and must be set to a non-zero
        // value to establish a slippage limit.
        uint256 minPurchaseAmount;
        // Minimum annualized lending rate, can be set to zero for no slippage limit
        uint32 minLendRate;
        // ID of the desired DEX to trade on, _depositFromNotional will always trade
        // using an EXACT_IN_SINGLE trade which is supported by all DEXes
        uint16 dexId;
        // Exchange data depending on the selected dexId
        bytes exchangeData;
    }

    struct RedeemParams {
        // Minimum purchase amount of the borrow underlying token, this is
        // based on the amount of lend underlying received and must be set to a non-zero
        // value to establish a slippage limit.
        uint256 minPurchaseAmount;
        // Maximum annualized borrow rate, can be set to zero for no slippage limit
        uint32 maxBorrowRate;
        // ID of the desired DEX to trade on, _depositFromNotional will always trade
        // using an EXACT_IN_SINGLE trade which is supported by all DEXes
        uint16 dexId;
        // Exchange data depending on the selected dexId
        bytes exchangeData;
    }

    uint16 public LEND_CURRENCY_ID;
    ERC20 public LEND_UNDERLYING_TOKEN;
    /// @notice a maximum slippage limit in 1e18 precision, uint64 is sufficient to hold the maximum value which
    /// is 1e18
    uint64 public settlementSlippageLimit;
    // NOTE: 2 bytes left in first storage slot here

    constructor(NotionalProxy notional_, ITradingModule tradingModule_)
        BaseStrategyVault(notional_, tradingModule_) {}

    function initialize(
        string memory name_,
        uint16 borrowCurrencyId_,
        uint16 lendCurrencyId_,
        uint64 settlementSlippageLimit_
    ) external initializer {
        __INIT_VAULT(name_, borrowCurrencyId_);

        LEND_CURRENCY_ID = lendCurrencyId_;
        (
            Token memory assetToken,
            Token memory underlyingToken,
            /* ETHRate memory ethRate */,
            /* AssetRateParameters memory assetRate */
        ) = NOTIONAL.getCurrencyAndRates(lendCurrencyId_);

        ERC20 tokenAddress = assetToken.tokenType == TokenType.NonMintable ?
            ERC20(assetToken.tokenAddress) : ERC20(underlyingToken.tokenAddress);
        LEND_UNDERLYING_TOKEN = tokenAddress;

        // Allow Notional to pull the lend underlying currency
        tokenAddress.approve(address(NOTIONAL), type(uint256).max);

        // This value cannot be greater than 1e18
        require(settlementSlippageLimit_ < SETTLEMENT_SLIPPAGE_PRECISION);
        settlementSlippageLimit = settlementSlippageLimit_;
    }

    function updateSettlementSlippageLimit(uint64 newSlippageLimit) external {
        require(msg.sender == NOTIONAL.owner());
        require(newSlippageLimit < SETTLEMENT_SLIPPAGE_PRECISION);
        settlementSlippageLimit = newSlippageLimit;
    }

    /**
     * @notice During settlement all of the fCash balance in the lend currency will be redeemed to the
     * underlying token and traded back to the borrow currency. All of the borrow currency will be deposited
     * into the Notional contract as asset tokens and held for accounts to withdraw. Settlement can only
     * be called after maturity.
     * @param maturity the maturity to settle
     * @param settlementTrade details for the settlement trade
     */
    function settleVault(uint256 maturity, bytes calldata settlementTrade) external {
        require(maturity <= block.timestamp, "Cannot Settle");
        VaultState memory vaultState = NOTIONAL.getVaultState(address(this), maturity);
        require(vaultState.isSettled == false);
        require(vaultState.totalStrategyTokens >= 0);

        RedeemParams memory params = abi.decode(settlementTrade, (RedeemParams));
    
        // The only way for underlying value to be negative would be if the vault has somehow ended up with a borrowing
        // position in the lend underlying currency. This is explicitly prevented during redemption.
        uint256 underlyingValue = convertStrategyToUnderlying(
            address(0), vaultState.totalStrategyTokens, maturity
        ).toUint();

        // Authenticate the minimum purchase amount, all tokens will be sold given this slipage limit.
        uint256 minAllowedPurchaseAmount = (underlyingValue * settlementSlippageLimit) / SETTLEMENT_SLIPPAGE_PRECISION;
        require(params.minPurchaseAmount >= minAllowedPurchaseAmount, "Purchase Limit");

        // TODO: update this to allow for phased settlement
        NOTIONAL.redeemStrategyTokensToCash(maturity, vaultState.totalStrategyTokens, settlementTrade);
        NOTIONAL.settleVault(address(this), maturity);
    }

    /**
     * @notice Converts the amount of fCash the vault holds into underlying denomination for the
     * borrow currency.
     * @param strategyTokens each strategy token is equivalent to 1 unit of fCash
     * @param maturity the maturity of the fCash
     * @return underlyingValue the value of the lent fCash in terms of the borrowed currency
     */
    function convertStrategyToUnderlying(
        address /* account */,
        uint256 strategyTokens,
        uint256 maturity
    ) public override view returns (int256 underlyingValue) {
        int256 pvInternal;
        if (maturity <= block.timestamp) {
            // After maturity, strategy tokens no longer have a present value
            pvInternal = strategyTokens.toInt();
        } else {
            // This is the non-risk adjusted oracle price for fCash, present value is used in case
            // liquidation is required. The liquidator may need to exit the fCash position in order
            // to repay a flash loan.
            pvInternal = NOTIONAL.getPresentfCashValue(
                LEND_CURRENCY_ID, maturity, strategyTokens.toInt(), block.timestamp, false
            );
        }

        ERC20 underlyingToken = _underlyingToken();
        (int256 rate, int256 rateDecimals) = TRADING_MODULE.getOraclePrice(
            address(LEND_UNDERLYING_TOKEN), address(underlyingToken)
        );
        int256 borrowTokenDecimals = int256(10**underlyingToken.decimals());

        // Convert this back to the borrow currency, external precision
        // (pv (8 decimals) * borrowTokenDecimals * rate) / (rateDecimals * 8 decimals)
        return (pvInternal * borrowTokenDecimals * rate) /
            (rateDecimals * int256(Constants.INTERNAL_TOKEN_PRECISION));
    }

    /**
     * @notice Will receive a deposit from Notional in underlying tokens of the borrowed currency.
     * Needs to first trade that deposit into the lend currency and then lend it to fCash on the
     * corresponding maturity.
     * @param depositUnderlyingExternal amount of tokens deposited in the borrow currency
     * @param maturity the maturity that was borrowed at, will also be the maturity that is lent to
     * @param data DepositParams
     * @return lendfCashMinted the amount of strategy tokens (fCash lent) generated
     */
    function _depositFromNotional(
        address /* account */,
        uint256 depositUnderlyingExternal,
        uint256 maturity,
        bytes calldata data
    ) internal override returns (uint256 lendfCashMinted) {
        DepositParams memory params = abi.decode(data, (DepositParams));
        Trade memory trade = Trade({
            tradeType: TradeType.EXACT_IN_SINGLE,
            sellToken: address(_underlyingToken()),
            buyToken: address(LEND_UNDERLYING_TOKEN),
            amount: depositUnderlyingExternal,
            limit: params.minPurchaseAmount,
            deadline: block.timestamp,
            exchangeData: params.exchangeData
        });

<<<<<<< HEAD
        (/* */, uint256 lendUnderlyingTokens) = TradeHandler.execute(trade, TRADING_MODULE, dexId);
=======
        (/* */, uint256 lendUnderlyingTokens) = TradeHandler._execute(trade, TRADING_MODULE, params.dexId);
>>>>>>> db989937

        // Now we lend the underlying amount
        (uint256 fCashAmount, /* */, bytes32 encodedTrade) = NOTIONAL.getfCashLendFromDeposit(
            LEND_CURRENCY_ID,
            lendUnderlyingTokens,
            maturity,
            params.minLendRate,
            block.timestamp,
            true // useUnderlying is true
        );

        BatchLend[] memory action = new BatchLend[](1);
        action[0].currencyId = LEND_CURRENCY_ID;
        action[0].depositUnderlying = true;
        action[0].trades = new bytes32[](1);
        action[0].trades[0] = encodedTrade;
        NOTIONAL.batchLend(address(this), action);

        // fCash is the strategy token in this case, batchLend will always mint exactly fCashAmount
        return fCashAmount;
    }

    /**
     * @notice Withdraws lent fCash from Notional (by selling it prior to maturity or withdrawing post maturity),
     * and trades it all back to the borrowed currency.
     * @param account the account that is doing the redemption
     * @param strategyTokens the amount of fCash to redeem
     * @param maturity the maturity of the fCash
     * @param data RedeemParams
     * @return borrowedCurrencyAmount the amount of borrowed currency raised by the redemption
     */
    function _redeemFromNotional(
        address account,
        uint256 strategyTokens,
        uint256 maturity,
        bytes calldata data
    ) internal override returns (uint256 borrowedCurrencyAmount) {
        uint256 balanceBefore = LEND_UNDERLYING_TOKEN.balanceOf(address(this));
        RedeemParams memory params = abi.decode(data, (RedeemParams));

        if (maturity <= block.timestamp) {
            // Only allow the vault to redeem past maturity to settle all positions
            require(account == address(this));
            NOTIONAL.settleAccount(address(this));
            (int256 cashBalance, /* */, /* */) = NOTIONAL.getAccountBalance(LEND_CURRENCY_ID, address(this));

            // It should never be possible that this contract has a negative cash balance
            require(0 <= cashBalance && cashBalance <= int256(uint256(type(uint88).max)));

            // Withdraws all cash to underlying
            NOTIONAL.withdraw(LEND_CURRENCY_ID, uint88(uint256(cashBalance)), true);
        } else {
            // Sells fCash on Notional AMM (via borrowing)
            BalanceActionWithTrades[] memory action = _encodeBorrowTrade(
                maturity,
                strategyTokens,
                params.maxBorrowRate
            );
            NOTIONAL.batchBalanceAndTradeAction(address(this), action);

            // Check that we have not somehow borrowed into a negative fCash position, vault borrows
            // are not included in account context
            AccountContext memory accountContext = NOTIONAL.getAccountContext(address(this));
            require(accountContext.hasDebt == 0x00);
        }

        uint256 balanceAfter = LEND_UNDERLYING_TOKEN.balanceOf(address(this));
        
        // Trade back to borrow currency for repayment
        Trade memory trade = Trade({
            tradeType: TradeType.EXACT_IN_SINGLE,
            sellToken: address(LEND_UNDERLYING_TOKEN),
            buyToken: address(_underlyingToken()),
            amount: balanceAfter - balanceBefore,
            limit: params.minPurchaseAmount,
            deadline: block.timestamp,
            exchangeData: params.exchangeData
        });

<<<<<<< HEAD
        (/* */, borrowedCurrencyAmount) = TradeHandler.execute(trade, TRADING_MODULE, dexId);
=======
        (/* */, borrowedCurrencyAmount) = TradeHandler._execute(trade, TRADING_MODULE, params.dexId);
>>>>>>> db989937
    }

    function _encodeBorrowTrade(
        uint256 maturity,
        uint256 fCashAmount,
        uint32 maxImpliedRate
    ) private view returns (BalanceActionWithTrades[] memory action) {
        (uint256 marketIndex, bool isIdiosyncratic) = DateTime.getMarketIndex(
            Constants.MAX_TRADED_MARKET_INDEX,
            maturity,
            block.timestamp
        );
        require(!isIdiosyncratic);
        require(fCashAmount <= uint256(type(uint88).max));

        action = new BalanceActionWithTrades[](1);
        action[0].actionType = DepositActionType.None;
        action[0].currencyId = LEND_CURRENCY_ID;
        action[0].withdrawEntireCashBalance = true;
        action[0].redeemToUnderlying = true;
        action[0].trades = new bytes32[](1);
        action[0].trades[0] = bytes32(
            (uint256(uint8(TradeActionType.Borrow)) << 248) |
            (uint256(marketIndex) << 240) |
            (uint256(fCashAmount) << 152) |
            (uint256(maxImpliedRate) << 120)
        );
    }
}<|MERGE_RESOLUTION|>--- conflicted
+++ resolved
@@ -202,11 +202,7 @@
             exchangeData: params.exchangeData
         });
 
-<<<<<<< HEAD
-        (/* */, uint256 lendUnderlyingTokens) = TradeHandler.execute(trade, TRADING_MODULE, dexId);
-=======
         (/* */, uint256 lendUnderlyingTokens) = TradeHandler._execute(trade, TRADING_MODULE, params.dexId);
->>>>>>> db989937
 
         // Now we lend the underlying amount
         (uint256 fCashAmount, /* */, bytes32 encodedTrade) = NOTIONAL.getfCashLendFromDeposit(
@@ -286,11 +282,7 @@
             exchangeData: params.exchangeData
         });
 
-<<<<<<< HEAD
-        (/* */, borrowedCurrencyAmount) = TradeHandler.execute(trade, TRADING_MODULE, dexId);
-=======
         (/* */, borrowedCurrencyAmount) = TradeHandler._execute(trade, TRADING_MODULE, params.dexId);
->>>>>>> db989937
     }
 
     function _encodeBorrowTrade(
