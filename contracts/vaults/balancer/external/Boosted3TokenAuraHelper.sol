--- conflicted
+++ resolved
@@ -102,11 +102,7 @@
 
         uint256 bptToSettle = context.baseStrategy._getEmergencySettlementParams({
             maturity: maturity, 
-<<<<<<< HEAD
-            totalPoolSupply: context.poolContext.basePool._getVirtualSupply(context.oracleContext)
-=======
-            totalBPTSupply: context.oracleContext.virtualSupply
->>>>>>> f9658cc3
+            totalPoolSupply: context.oracleContext.virtualSupply
         });
 
         uint256 redeemStrategyTokenAmount 
