// SPDX-License-Identifier: GPL-3.0-only
pragma solidity 0.8.17;

import {
    StrategyContext, 
    StrategyVaultSettings, 
    TradeParams,
    TwoTokenPoolContext,
    ThreeTokenPoolContext
} from "../common/VaultTypes.sol";
import {IStrategyVault} from "../../../interfaces/notional/IStrategyVault.sol";
import {VaultConfig} from "../../../interfaces/notional/IVaultController.sol";
import {IAuraBooster} from "../../../interfaces/aura/IAuraBooster.sol";
import {IAuraRewardPool} from "../../../interfaces/aura/IAuraRewardPool.sol";
import {NotionalProxy} from "../../../interfaces/notional/NotionalProxy.sol";
import {ILiquidityGauge} from "../../../interfaces/balancer/ILiquidityGauge.sol";
import {IBalancerVault} from "../../../interfaces/balancer/IBalancerVault.sol";
import {IBalancerMinter} from "../../../interfaces/balancer/IBalancerMinter.sol";
import {ITradingModule, Trade, TradeType} from "../../../interfaces/trading/ITradingModule.sol";
import {IAsset} from "../../../interfaces/balancer/IBalancerVault.sol";
import {IERC20} from "../../../interfaces/IERC20.sol";

struct DeploymentParams {
    uint16 primaryBorrowCurrencyId;
    bytes32 balancerPoolId;
    ILiquidityGauge liquidityGauge;
    ITradingModule tradingModule;
    uint32 settlementPeriodInSeconds;
}

struct AuraVaultDeploymentParams {
    IAuraRewardPool rewardPool;
    DeploymentParams baseParams;
}

struct InitParams {
    string name;
    uint16 borrowCurrencyId;
    StrategyVaultSettings settings;
}

/// @notice Parameters for joining/exiting Balancer pools
struct PoolParams {
    IAsset[] assets;
    uint256[] amounts;
    uint256 msgValue;
}

struct StableOracleContext {
    /// @notice Amplification parameter
    uint256 ampParam;
}

struct UnderlyingPoolContext {
    uint256 mainScaleFactor;
    uint256 mainBalance;
    uint256 wrappedScaleFactor;
    uint256 wrappedBalance;
    uint256 virtualSupply;
    uint256 fee;
    uint256 lowerTarget;
    uint256 upperTarget;
}

struct BoostedOracleContext {
    /// @notice Amplification parameter
    uint256 ampParam;
    /// @notice BPT balance in the pool
    uint256 bptBalance;
    /// @notice Boosted pool swap fee
    uint256 swapFeePercentage;
    /// @notice Virtual supply
    uint256 virtualSupply;
    /// @notice Underlying linear pool for the primary token
    UnderlyingPoolContext[] underlyingPools;
}

struct AuraStakingContext {
    ILiquidityGauge liquidityGauge;
    IAuraBooster booster;
    IAuraRewardPool rewardPool;
    uint256 poolId;
    IERC20[] rewardTokens;
}

struct Balancer2TokenPoolContext {
    TwoTokenPoolContext basePool;
    uint256 primaryScaleFactor;
    uint256 secondaryScaleFactor;
<<<<<<< HEAD
    bytes32 poolId;
=======
    PoolContext basePool;
}

struct ThreeTokenPoolContext {
    address tertiaryToken;
    uint8 tertiaryIndex;
    uint8 tertiaryDecimals;
    uint256 tertiaryBalance;
    uint256 tertiaryScaleFactor;
    TwoTokenPoolContext basePool;
>>>>>>> f9658cc3
}

struct Balancer3TokenPoolContext {
    ThreeTokenPoolContext basePool;
    uint256 primaryScaleFactor;
    uint256 secondaryScaleFactor;
    bytes32 poolId;
}

struct MetaStable2TokenAuraStrategyContext {
    Balancer2TokenPoolContext poolContext;
    StableOracleContext oracleContext;
    AuraStakingContext stakingContext;
    StrategyContext baseStrategy;
}

struct Boosted3TokenAuraStrategyContext {
    Balancer3TokenPoolContext poolContext;
    BoostedOracleContext oracleContext;
    AuraStakingContext stakingContext;
    StrategyContext baseStrategy;
}

struct NormalSettlementData {
    uint256 maxUnderlyingSurplus;
    uint256 redeemStrategyTokenAmount;
    int256 underlyingCashRequiredToSettle;
}

struct BoostedSettlementData {
    uint256 maxUnderlyingSurplus;
    uint256 primarySettlementBalance;
    uint256 redeemStrategyTokenAmount;
    int256 underlyingCashRequiredToSettle;
}

struct Balanced2TokenRewardTradeParams {
    SingleSidedRewardTradeParams primaryTrade;
    SingleSidedRewardTradeParams secondaryTrade;
}

struct SingleSidedRewardTradeParams {
    address sellToken;
    address buyToken;
    uint256 amount;
    TradeParams tradeParams;
<<<<<<< HEAD
=======
}

struct ReinvestRewardParams {
    bytes tradeData;
    uint256 minBPT;
}

struct StrategyVaultSettings {
    uint256 maxUnderlyingSurplus;
    /// @notice Slippage limit for normal settlement
    uint32 settlementSlippageLimitPercent;
    /// @notice Slippage limit for post maturity settlement
    uint32 postMaturitySettlementSlippageLimitPercent;
    /// @notice Slippage limit for emergency settlement (vault owns too much of the Balancer pool)
    uint32 emergencySettlementSlippageLimitPercent;
    /// @notice Slippage limit for normal settlement
    uint16 maxBalancerPoolShare;
    /// @notice Cool down in minutes for normal settlement
    uint16 settlementCoolDownInMinutes;
    /// @notice Limits the amount of allowable deviation from the oracle price
    uint16 oraclePriceDeviationLimitPercent;
    /// @notice Slippage limit for joining/exiting Balancer pools
    uint16 balancerPoolSlippageLimitPercent;
}

struct StrategyVaultState {
    uint256 totalBPTHeld;
    /// @notice Total number of strategy tokens across all maturities
    uint80 totalStrategyTokenGlobal;
    uint32 lastSettlementTimestamp;
>>>>>>> f9658cc3
}<|MERGE_RESOLUTION|>--- conflicted
+++ resolved
@@ -87,26 +87,14 @@
     TwoTokenPoolContext basePool;
     uint256 primaryScaleFactor;
     uint256 secondaryScaleFactor;
-<<<<<<< HEAD
     bytes32 poolId;
-=======
-    PoolContext basePool;
-}
-
-struct ThreeTokenPoolContext {
-    address tertiaryToken;
-    uint8 tertiaryIndex;
-    uint8 tertiaryDecimals;
-    uint256 tertiaryBalance;
-    uint256 tertiaryScaleFactor;
-    TwoTokenPoolContext basePool;
->>>>>>> f9658cc3
 }
 
 struct Balancer3TokenPoolContext {
     ThreeTokenPoolContext basePool;
     uint256 primaryScaleFactor;
     uint256 secondaryScaleFactor;
+    uint256 tertiaryScaleFactor;
     bytes32 poolId;
 }
 
@@ -147,37 +135,4 @@
     address buyToken;
     uint256 amount;
     TradeParams tradeParams;
-<<<<<<< HEAD
-=======
-}
-
-struct ReinvestRewardParams {
-    bytes tradeData;
-    uint256 minBPT;
-}
-
-struct StrategyVaultSettings {
-    uint256 maxUnderlyingSurplus;
-    /// @notice Slippage limit for normal settlement
-    uint32 settlementSlippageLimitPercent;
-    /// @notice Slippage limit for post maturity settlement
-    uint32 postMaturitySettlementSlippageLimitPercent;
-    /// @notice Slippage limit for emergency settlement (vault owns too much of the Balancer pool)
-    uint32 emergencySettlementSlippageLimitPercent;
-    /// @notice Slippage limit for normal settlement
-    uint16 maxBalancerPoolShare;
-    /// @notice Cool down in minutes for normal settlement
-    uint16 settlementCoolDownInMinutes;
-    /// @notice Limits the amount of allowable deviation from the oracle price
-    uint16 oraclePriceDeviationLimitPercent;
-    /// @notice Slippage limit for joining/exiting Balancer pools
-    uint16 balancerPoolSlippageLimitPercent;
-}
-
-struct StrategyVaultState {
-    uint256 totalBPTHeld;
-    /// @notice Total number of strategy tokens across all maturities
-    uint80 totalStrategyTokenGlobal;
-    uint32 lastSettlementTimestamp;
->>>>>>> f9658cc3
 }