// SPDX-License-Identifier: GPL-3.0-only
pragma solidity 0.8.24;

import {Deployments} from "@deployments/Deployments.sol";
import {IERC20} from "@interfaces/IERC20.sol";
import {IAuraBooster, IAuraBoosterLite} from "@interfaces/aura/IAuraBooster.sol";
import {IAuraRewardPool} from "@interfaces/aura/IAuraRewardPool.sol";
import {NotionalProxy} from "@interfaces/notional/NotionalProxy.sol";
import {BalancerPoolMixin, DeploymentParams} from "./BalancerPoolMixin.sol";
import {TokenUtils} from "@contracts/utils/TokenUtils.sol";
import {RewardPoolStorage, RewardPoolType} from "@contracts/vaults/common/VaultStorage.sol";

/// @notice Deployment parameters with Aura staking
struct AuraVaultDeploymentParams {
    /// @notice Aura reward pool address
    IAuraRewardPool rewardPool;
    address whitelistedReward;
    /// @notice Base deployment parameters
    DeploymentParams baseParams;
}

abstract contract AuraStakingMixin is BalancerPoolMixin {
    using TokenUtils for IERC20;

    /// @notice Aura booster contract used for staking BPT
    IAuraBooster internal immutable AURA_BOOSTER;
    /// @notice Aura reward pool contract used for unstaking and claiming reward tokens
    IAuraRewardPool internal immutable AURA_REWARD_POOL;
    /// @notice Aura pool ID used for staking
    uint256 internal immutable AURA_POOL_ID;
    address immutable WHITELISTED_REWARD;

    constructor(NotionalProxy notional_, AuraVaultDeploymentParams memory params)
        BalancerPoolMixin(notional_, params.baseParams) {
        AURA_REWARD_POOL = params.rewardPool;

        if (address(AURA_REWARD_POOL) != address(0)) {
            // Skip this if there is no reward pool
            AURA_BOOSTER = IAuraBooster(AURA_REWARD_POOL.operator());
            AURA_POOL_ID = AURA_REWARD_POOL.pid();
        }
        // Allows one of the pool tokens to be whitelisted as a reward token to be re-entered
        // back into the pool to increase LP shares.
        WHITELISTED_REWARD = params.whitelistedReward;
    }

    function _isInvalidRewardToken(address token) internal override view returns (bool) {
        // ETH is also at address(0) but that is never given out as a reward token
        if (WHITELISTED_REWARD != address(0) && token == WHITELISTED_REWARD) return false;

        return (
            token == TOKEN_1 ||
            token == TOKEN_2 ||
            token == TOKEN_3 ||
            token == TOKEN_4 ||
            token == TOKEN_5 ||
            token == address(BALANCER_POOL_TOKEN) ||
            token == address(AURA_BOOSTER) ||
            token == address(AURA_REWARD_POOL) ||
            token == address(Deployments.WETH) ||
            token == address(Deployments.ETH_ADDRESS)
        );
    }

    /// @notice Called once on initialization to set token approvals
    function _initialApproveTokens() internal override {
        (IERC20[] memory tokens, /* */) = TOKENS();
        for (uint256 i; i < tokens.length; i++) {
            tokens[i].checkApprove(address(Deployments.BALANCER_VAULT), type(uint256).max);
        }

        // Approve Aura to transfer pool tokens for staking
        if (address(AURA_BOOSTER) != address(0)) {
            POOL_TOKEN().checkApprove(address(AURA_BOOSTER), type(uint256).max);
        }
    }

    /// @notice Claim reward tokens
<<<<<<< HEAD
    function _rewardPoolStorage() internal view override returns (RewardPoolStorage memory r) {
        r.poolType = RewardPoolType.AURA;
        r.rewardPool = address(AURA_REWARD_POOL);
=======
    function _claimRewardTokens() internal override {
        if (address(AURA_REWARD_POOL) != address(0)) {
            // Claim all reward tokens including extra tokens
            bool success = AURA_REWARD_POOL.getReward(address(this), true); // claimExtraRewards = true
            require(success);
        }
>>>>>>> c6589e09
    }
}<|MERGE_RESOLUTION|>--- conflicted
+++ resolved
@@ -76,17 +76,8 @@
     }
 
     /// @notice Claim reward tokens
-<<<<<<< HEAD
     function _rewardPoolStorage() internal view override returns (RewardPoolStorage memory r) {
         r.poolType = RewardPoolType.AURA;
         r.rewardPool = address(AURA_REWARD_POOL);
-=======
-    function _claimRewardTokens() internal override {
-        if (address(AURA_REWARD_POOL) != address(0)) {
-            // Claim all reward tokens including extra tokens
-            bool success = AURA_REWARD_POOL.getReward(address(this), true); // claimExtraRewards = true
-            require(success);
-        }
->>>>>>> c6589e09
     }
 }