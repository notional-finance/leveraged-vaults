--- conflicted
+++ resolved
@@ -4,17 +4,10 @@
 import {
     VaultContext, 
     PoolContext, 
-<<<<<<< HEAD
     BoostContext,
     DepositParams,
     RedeemParams,
     SecondaryTradeParams
-=======
-    BoostContext, 
-    DepositParams, 
-    RedeemParams, 
-    RepaySecondaryCallbackParams
->>>>>>> f12a33dc
 } from "./BalancerVaultTypes.sol";
 import {TokenUtils} from "../../utils/TokenUtils.sol";
 import {BalancerUtils} from "./BalancerUtils.sol";
@@ -113,16 +106,14 @@
 
         bptAmount = balanceAfter - balanceBefore;
 
-<<<<<<< HEAD
-        // @audit need to check the maxBalancerPoolShare
-=======
+        // Check BPT threshold to make sure our share of the pool is
+        // below maxBalancerPoolShare
         uint256 totalBPTSupply = BALANCER_POOL_TOKEN.totalSupply();
         uint256 totalBPTHeld = _bptHeld() + bptAmount;
         uint256 bptThreshold = _bptThreshold(totalBPTSupply);
 
         if (totalBPTHeld > bptThreshold)
             revert BalancerPoolShareTooHigh(totalBPTHeld, bptThreshold);
->>>>>>> f12a33dc
 
         LIQUIDITY_GAUGE.deposit(bptAmount);
         // Transfer gauge token to VeBALDelegator
@@ -252,7 +243,6 @@
         return abi.encode(primaryBalanceAfter - primaryBalanceBefore);
     }
 
-<<<<<<< HEAD
     function sellSecondaryBalance(
         SecondaryTradeParams memory params,
         address primaryToken,
@@ -272,7 +262,8 @@
         (/* */, primaryPurchased) = _executeTradeWithDynamicSlippage(
             params.dexId, trade, params.oracleSlippagePercent
         );
-=======
+    }
+
     function _poolContext() internal view returns (PoolContext memory) {
         return
             PoolContext({
@@ -286,21 +277,11 @@
 
     /// @dev Gets the total BPT held across the LIQUIDITY GAUGE, VeBal Delegator and the contract itself
     function _bptHeld() internal view returns (uint256) {
-        return
-            VEBAL_DELEGATOR.getTokenBalance(
-                address(LIQUIDITY_GAUGE),
-                address(this)
-            );
-    }
-
-    function _bptThreshold(uint256 totalBPTSupply)
-        internal
-        view
-        returns (uint256)
+        return VEBAL_DELEGATOR.getTokenBalance(address(LIQUIDITY_GAUGE), address(this));
+    }
+
+    function _bptThreshold(uint256 totalBPTSupply) internal view returns (uint256)
     {
-        return
-            (totalBPTSupply * vaultSettings.maxBalancerPoolShare) /
-            Constants.VAULT_PERCENT_BASIS;
->>>>>>> f12a33dc
+        return (totalBPTSupply * vaultSettings.maxBalancerPoolShare) / Constants.VAULT_PERCENT_BASIS;
     }
 }