--- conflicted
+++ resolved
@@ -6,11 +6,7 @@
 import {NotionalProxy} from "../../interfaces/notional/NotionalProxy.sol";
 
 contract MockMetaStable2TokenAuraVault is MetaStable2TokenAuraVault {
-<<<<<<< HEAD
-    uint256 public valuationFactor;
-=======
      mapping(address => uint256) public valuationFactors;
->>>>>>> 91100c0d
 
     constructor(
         NotionalProxy notional_, 
@@ -18,13 +14,8 @@
     ) MetaStable2TokenAuraVault(notional_, params) {
     }
 
-<<<<<<< HEAD
-    function setValuationFactor(uint256 valuationFactor_) external {
-        valuationFactor = valuationFactor_;
-=======
     function setValuationFactor(address account, uint256 valuationFactor_) external {
         valuationFactors[account] = valuationFactor_;
->>>>>>> 91100c0d
     }
 
     function convertStrategyToUnderlying(
@@ -32,15 +23,10 @@
         uint256 strategyTokenAmount,
         uint256 maturity
     ) public view override returns (int256 underlyingValue) {
-<<<<<<< HEAD
-        underlyingValue = super.convertStrategyToUnderlying(account, strategyTokenAmount, maturity);
-        underlyingValue = underlyingValue * int256(valuationFactor) / 1e8;
-=======
         uint256 valuationFactor = valuationFactors[account];
         underlyingValue = super.convertStrategyToUnderlying(account, strategyTokenAmount, maturity);
         if (valuationFactor > 0) {
             underlyingValue = underlyingValue * int256(valuationFactor) / 1e8;            
         }
->>>>>>> 91100c0d
     }
 }