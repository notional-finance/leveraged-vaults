--- conflicted
+++ resolved
@@ -37,21 +37,12 @@
             "primaryCurrency": 1, # ETH
             "poolId": "0x32296969ef14eb0c6d29669c550d4a0449130230000200000000000000000080",
             "liquidityGauge": "0xcd4722b7c24c29e0413bdcd9e51404b4539d14ae",
-<<<<<<< HEAD
-            "auraRewardPool": "0xdcee1c640cc270121faf145f231fd8ff1d8d5cd4",
-=======
             "auraRewardPool": "0xe4683fe8f53da14ca5dac4251eadfb3aa614d528",
-            "feeReceiver": "0x0190702d5e52e0269c9319144d3ad62a60ebe526",
->>>>>>> 69b74718
             "maxUnderlyingSurplus": 2000e18, # 2000 ETH
             "maxBalancerPoolShare": Wei(1.5e3), # 15%
             "settlementSlippageLimitPercent": Wei(3e6), # 3%
             "postMaturitySettlementSlippageLimitPercent": Wei(5e6), # 5%
             "emergencySettlementSlippageLimitPercent": Wei(4e6), # 4%
-<<<<<<< HEAD
-=======
-            "maxRewardTradeSlippageLimitPercent": 2e6, # 2%
->>>>>>> 69b74718
             "settlementCoolDownInMinutes": 20, # 20 minute settlement cooldown
             "settlementWindow": 172800,  # 1-week settlement
             "oraclePriceDeviationLimitPercent": 200, # +/- 2%
@@ -186,10 +177,6 @@
                     stratConfig["settlementSlippageLimitPercent"], 
                     stratConfig["postMaturitySettlementSlippageLimitPercent"], 
                     stratConfig["emergencySettlementSlippageLimitPercent"], 
-<<<<<<< HEAD
-=======
-                    stratConfig["maxRewardTradeSlippageLimitPercent"], 
->>>>>>> 69b74718
                     stratConfig["maxBalancerPoolShare"],
                     stratConfig["settlementCoolDownInMinutes"],
                     stratConfig["oraclePriceDeviationLimitPercent"],
